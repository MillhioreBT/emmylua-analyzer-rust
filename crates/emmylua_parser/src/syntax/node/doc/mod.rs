mod description;
mod tag;
mod test;
mod types;

pub use description::*;
pub use tag::*;
pub use types::*;

use super::{
    LuaAst, LuaBinaryOpToken, LuaLiteralToken, LuaNameToken, LuaNumberToken, LuaStringToken,
};
use crate::{
    LuaAstChildren, LuaAstToken, LuaAstTokenChildren, LuaKind, LuaLiteralExpr, LuaSyntaxNode,
    kind::{LuaSyntaxKind, LuaTokenKind},
    syntax::traits::LuaAstNode,
};

#[derive(Debug, Clone, PartialEq, Eq, Hash)]
pub struct LuaComment {
    syntax: LuaSyntaxNode,
}

impl LuaAstNode for LuaComment {
    fn syntax(&self) -> &LuaSyntaxNode {
        &self.syntax
    }

    fn can_cast(kind: LuaSyntaxKind) -> bool
    where
        Self: Sized,
    {
        kind == LuaSyntaxKind::Comment
    }

    fn cast(syntax: LuaSyntaxNode) -> Option<Self>
    where
        Self: Sized,
    {
        if Self::can_cast(syntax.kind().into()) {
            Some(Self { syntax })
        } else {
            None
        }
    }
}

/// 检查语法节点是否为附加性质的文档标签
///
/// 附加性质的标签不会阻止查找 DocDescription
fn is_additive_doc_tag(kind: LuaSyntaxKind) -> bool {
    matches!(
        kind,
        LuaSyntaxKind::DocTagVisibility
            | LuaSyntaxKind::DocTagExport
            | LuaSyntaxKind::DocTagVersion
            | LuaSyntaxKind::DocTagNodiscard
    )
}

impl LuaComment {
    pub fn get_owner(&self) -> Option<LuaAst> {
        if let Some(inline_node) = find_inline_node(&self.syntax) {
            LuaAst::cast(inline_node)
        } else if let Some(attached_node) = find_attached_node(&self.syntax) {
            LuaAst::cast(attached_node)
        } else {
            None
        }
    }

    pub fn get_doc_tags(&self) -> LuaAstChildren<LuaDocTag> {
        self.children()
    }

    pub fn get_description(&self) -> Option<LuaDocDescription> {
        for child in self.syntax.children_with_tokens() {
            match child.kind() {
                LuaKind::Syntax(LuaSyntaxKind::DocDescription) => {
                    return LuaDocDescription::cast(child.into_node().unwrap());
                }
                LuaKind::Token(LuaTokenKind::TkDocStart) => {}
                LuaKind::Syntax(syntax_kind) => {
                    if !is_additive_doc_tag(syntax_kind) {
                        return None;
                    }
                }
                _ => {}
            }
        }
        None
    }
}

fn find_inline_node(comment: &LuaSyntaxNode) -> Option<LuaSyntaxNode> {
    let mut prev_sibling = comment.prev_sibling_or_token();
    loop {
        prev_sibling.as_ref()?;

        if let Some(sibling) = prev_sibling {
            match sibling.kind() {
                LuaKind::Token(
                    LuaTokenKind::TkWhitespace | LuaTokenKind::TkComma | LuaTokenKind::TkSemicolon,
                ) => {}
                LuaKind::Token(LuaTokenKind::TkEndOfLine)
                | LuaKind::Syntax(LuaSyntaxKind::Comment) => {
                    return None;
                }
                LuaKind::Token(k) if k != LuaTokenKind::TkName => {
                    return comment.parent();
                }
                _ => match sibling {
                    rowan::NodeOrToken::Node(node) => {
                        return Some(node);
                    }
                    rowan::NodeOrToken::Token(token) => {
                        return token.parent();
                    }
                },
            }
            prev_sibling = sibling.prev_sibling_or_token();
        } else {
            return None;
        }
    }
}

fn find_attached_node(comment: &LuaSyntaxNode) -> Option<LuaSyntaxNode> {
    let mut meet_end_of_line = false;

    let mut next_sibling = comment.next_sibling_or_token();
    loop {
        next_sibling.as_ref()?;

        if let Some(sibling) = next_sibling {
            match sibling.kind() {
                LuaKind::Token(LuaTokenKind::TkEndOfLine) => {
                    if meet_end_of_line {
                        return None;
                    }

                    meet_end_of_line = true;
                }
                LuaKind::Token(LuaTokenKind::TkWhitespace) => {}
                LuaKind::Syntax(LuaSyntaxKind::Comment) => {
                    return None;
                }
                LuaKind::Syntax(LuaSyntaxKind::Block) => {
                    let first_child = comment.first_child()?;
                    if first_child.kind() == LuaKind::Syntax(LuaSyntaxKind::Comment) {
                        return None;
                    }
                    return Some(first_child);
                }
                _ => match sibling {
                    rowan::NodeOrToken::Node(node) => {
                        return Some(node);
                    }
                    rowan::NodeOrToken::Token(token) => {
                        return token.parent();
                    }
                },
            }
            next_sibling = sibling.next_sibling_or_token();
        }
    }
}

#[derive(Debug, Clone, PartialEq, Eq, Hash)]
pub struct LuaDocGenericDeclList {
    syntax: LuaSyntaxNode,
}

impl LuaAstNode for LuaDocGenericDeclList {
    fn syntax(&self) -> &LuaSyntaxNode {
        &self.syntax
    }

    fn can_cast(kind: LuaSyntaxKind) -> bool
    where
        Self: Sized,
    {
        kind == LuaSyntaxKind::DocGenericDeclareList
    }

    fn cast(syntax: LuaSyntaxNode) -> Option<Self>
    where
        Self: Sized,
    {
        if Self::can_cast(syntax.kind().into()) {
            Some(Self { syntax })
        } else {
            None
        }
    }
}

impl LuaDocGenericDeclList {
    pub fn get_generic_decl(&self) -> LuaAstChildren<LuaDocGenericDecl> {
        self.children()
    }
}

#[derive(Debug, Clone, PartialEq, Eq, Hash)]
pub struct LuaDocGenericDecl {
    syntax: LuaSyntaxNode,
}

impl LuaAstNode for LuaDocGenericDecl {
    fn syntax(&self) -> &LuaSyntaxNode {
        &self.syntax
    }

    fn can_cast(kind: LuaSyntaxKind) -> bool
    where
        Self: Sized,
    {
        kind == LuaSyntaxKind::DocGenericParameter
    }

    fn cast(syntax: LuaSyntaxNode) -> Option<Self>
    where
        Self: Sized,
    {
        if Self::can_cast(syntax.kind().into()) {
            Some(Self { syntax })
        } else {
            None
        }
    }
}

impl LuaDocGenericDecl {
    pub fn get_name_token(&self) -> Option<LuaNameToken> {
        self.token()
    }

    pub fn get_type(&self) -> Option<LuaDocType> {
        self.child()
    }

    pub fn is_variadic(&self) -> bool {
        self.token_by_kind(LuaTokenKind::TkDots).is_some()
    }
}

#[derive(Debug, Clone, PartialEq, Eq, Hash)]
pub struct LuaDocTypeList {
    syntax: LuaSyntaxNode,
}

impl LuaAstNode for LuaDocTypeList {
    fn syntax(&self) -> &LuaSyntaxNode {
        &self.syntax
    }

    fn can_cast(kind: LuaSyntaxKind) -> bool
    where
        Self: Sized,
    {
        kind == LuaSyntaxKind::DocTypeList
    }

    fn cast(syntax: LuaSyntaxNode) -> Option<Self>
    where
        Self: Sized,
    {
        if Self::can_cast(syntax.kind().into()) {
            Some(Self { syntax })
        } else {
            None
        }
    }
}

impl LuaDocTypeList {
    pub fn get_types(&self) -> LuaAstChildren<LuaDocType> {
        self.children()
    }

    pub fn get_return_type_list(&self) -> LuaAstChildren<LuaDocNamedReturnType> {
        self.children()
    }
}

#[derive(Debug, Clone, PartialEq, Eq, Hash)]
pub struct LuaDocOpType {
    syntax: LuaSyntaxNode,
}

impl LuaAstNode for LuaDocOpType {
    fn syntax(&self) -> &LuaSyntaxNode {
        &self.syntax
    }

    fn can_cast(kind: LuaSyntaxKind) -> bool
    where
        Self: Sized,
    {
        kind == LuaSyntaxKind::DocOpType
    }

    fn cast(syntax: LuaSyntaxNode) -> Option<Self>
    where
        Self: Sized,
    {
        if Self::can_cast(syntax.kind().into()) {
            Some(Self { syntax })
        } else {
            None
        }
    }
}

impl LuaDocOpType {
    pub fn get_op(&self) -> Option<LuaBinaryOpToken> {
        self.token()
    }

    pub fn get_type(&self) -> Option<LuaDocType> {
        self.child()
    }

    pub fn is_nullable(&self) -> bool {
        self.token_by_kind(LuaTokenKind::TkDocQuestion).is_some()
    }
}

#[derive(Debug, Clone, PartialEq, Eq, Hash)]
pub struct LuaDocObjectField {
    syntax: LuaSyntaxNode,
}

impl LuaAstNode for LuaDocObjectField {
    fn syntax(&self) -> &LuaSyntaxNode {
        &self.syntax
    }

    fn can_cast(kind: LuaSyntaxKind) -> bool
    where
        Self: Sized,
    {
        kind == LuaSyntaxKind::DocObjectField
    }

    fn cast(syntax: LuaSyntaxNode) -> Option<Self>
    where
        Self: Sized,
    {
        if Self::can_cast(syntax.kind().into()) {
            Some(Self { syntax })
        } else {
            None
        }
    }
}

impl LuaDocObjectField {
    pub fn get_field_key(&self) -> Option<LuaDocObjectFieldKey> {
        for child in self.syntax.children_with_tokens() {
            match child.kind() {
                LuaKind::Token(LuaTokenKind::TkName) => {
                    return LuaNameToken::cast(child.into_token().unwrap())
                        .map(LuaDocObjectFieldKey::Name);
                }
                kind if LuaDocType::can_cast(kind.into()) => {
                    let doc_type = LuaDocType::cast(child.into_node().unwrap())?;
                    if let LuaDocType::Literal(literal) = &doc_type {
                        let literal = literal.get_literal()?;
                        match literal {
                            LuaLiteralToken::Number(num) => {
                                return Some(LuaDocObjectFieldKey::Integer(num));
                            }
                            LuaLiteralToken::String(str) => {
                                return Some(LuaDocObjectFieldKey::String(str));
                            }
                            _ => {}
                        }
                    }

                    return LuaDocObjectFieldKey::Type(doc_type).into();
                }
                LuaKind::Token(LuaTokenKind::TkColon) => {
                    return None;
                }
                _ => {}
            }
        }

        None
    }

    pub fn get_type(&self) -> Option<LuaDocType> {
        self.children().last()
    }

    pub fn is_nullable(&self) -> bool {
        self.token_by_kind(LuaTokenKind::TkDocQuestion).is_some()
    }
}

#[derive(Debug, Clone, PartialEq, Eq, Hash)]
pub enum LuaDocObjectFieldKey {
    Name(LuaNameToken),
    String(LuaStringToken),
    Integer(LuaNumberToken),
    Type(LuaDocType),
}

#[derive(Debug, Clone, PartialEq, Eq, Hash)]
pub struct LuaDocTypeFlag {
    syntax: LuaSyntaxNode,
}

impl LuaAstNode for LuaDocTypeFlag {
    fn syntax(&self) -> &LuaSyntaxNode {
        &self.syntax
    }

    fn can_cast(kind: LuaSyntaxKind) -> bool
    where
        Self: Sized,
    {
        kind == LuaSyntaxKind::DocTypeFlag
    }

    fn cast(syntax: LuaSyntaxNode) -> Option<Self>
    where
        Self: Sized,
    {
        if Self::can_cast(syntax.kind().into()) {
            Some(Self { syntax })
        } else {
            None
        }
    }
}

impl LuaDocTypeFlag {
    pub fn get_attrib_tokens(&self) -> LuaAstTokenChildren<LuaNameToken> {
        self.tokens()
    }
}

#[derive(Debug, Clone, PartialEq, Eq, Hash)]
pub struct LuaDocNamedReturnType {
    syntax: LuaSyntaxNode,
}

impl LuaAstNode for LuaDocNamedReturnType {
    fn syntax(&self) -> &LuaSyntaxNode {
        &self.syntax
    }

    fn can_cast(kind: LuaSyntaxKind) -> bool
    where
        Self: Sized,
    {
        kind == LuaSyntaxKind::DocNamedReturnType
    }

    fn cast(syntax: LuaSyntaxNode) -> Option<Self>
    where
        Self: Sized,
    {
        if Self::can_cast(syntax.kind().into()) {
            Some(Self { syntax })
        } else {
            None
        }
    }
}

impl LuaDocNamedReturnType {
    pub fn get_name_and_type(&self) -> (Option<LuaNameToken>, Option<LuaDocType>) {
        let types = self.children().collect::<Vec<LuaDocType>>();
        if types.len() == 1 {
            (None, Some(types[0].clone()))
        } else if types.len() == 2 {
            if let LuaDocType::Name(name) = &types[0] {
                (name.get_name_token(), Some(types[1].clone()))
            } else {
                (None, None)
            }
        } else {
            (None, None)
        }
    }
}

#[derive(Debug, Clone, PartialEq, Eq, Hash)]
<<<<<<< HEAD
pub struct LuaDocTagCallGeneric {
    syntax: LuaSyntaxNode,
}

impl LuaAstNode for LuaDocTagCallGeneric {
=======
pub struct LuaDocAttributeUse {
    syntax: LuaSyntaxNode,
}

impl LuaAstNode for LuaDocAttributeUse {
>>>>>>> 4628ccf1
    fn syntax(&self) -> &LuaSyntaxNode {
        &self.syntax
    }

    fn can_cast(kind: LuaSyntaxKind) -> bool
    where
        Self: Sized,
    {
<<<<<<< HEAD
        kind == LuaSyntaxKind::DocTagCallGeneric
=======
        kind == LuaSyntaxKind::DocAttributeUse
>>>>>>> 4628ccf1
    }

    fn cast(syntax: LuaSyntaxNode) -> Option<Self>
    where
        Self: Sized,
    {
        if Self::can_cast(syntax.kind().into()) {
            Some(Self { syntax })
        } else {
            None
        }
    }
}

<<<<<<< HEAD
impl LuaDocTagCallGeneric {
    pub fn get_type_list(&self) -> Option<LuaDocTypeList> {
        self.child()
    }
=======
impl LuaDocAttributeUse {
    pub fn get_type(&self) -> Option<LuaDocNameType> {
        self.child()
    }

    pub fn get_arg_list(&self) -> Option<LuaDocAttributeCallArgList> {
        self.child()
    }
}

#[derive(Debug, Clone, PartialEq, Eq, Hash)]
pub struct LuaDocAttributeCallArgList {
    syntax: LuaSyntaxNode,
}

impl LuaAstNode for LuaDocAttributeCallArgList {
    fn syntax(&self) -> &LuaSyntaxNode {
        &self.syntax
    }

    fn can_cast(kind: LuaSyntaxKind) -> bool
    where
        Self: Sized,
    {
        kind == LuaSyntaxKind::DocAttributeCallArgList
    }

    fn cast(syntax: LuaSyntaxNode) -> Option<Self>
    where
        Self: Sized,
    {
        if Self::can_cast(syntax.kind().into()) {
            Some(Self { syntax })
        } else {
            None
        }
    }
}

impl LuaDocAttributeCallArgList {
    pub fn get_args(&self) -> LuaAstChildren<LuaLiteralExpr> {
        self.children()
    }
>>>>>>> 4628ccf1
}<|MERGE_RESOLUTION|>--- conflicted
+++ resolved
@@ -489,94 +489,110 @@
 }
 
 #[derive(Debug, Clone, PartialEq, Eq, Hash)]
-<<<<<<< HEAD
+pub struct LuaDocAttributeUse {
+    syntax: LuaSyntaxNode,
+}
+
+impl LuaAstNode for LuaDocAttributeUse {
+    fn syntax(&self) -> &LuaSyntaxNode {
+        &self.syntax
+    }
+
+    fn can_cast(kind: LuaSyntaxKind) -> bool
+    where
+        Self: Sized,
+    {
+        kind == LuaSyntaxKind::DocAttributeUse
+    }
+
+    fn cast(syntax: LuaSyntaxNode) -> Option<Self>
+    where
+        Self: Sized,
+    {
+        if Self::can_cast(syntax.kind().into()) {
+            Some(Self { syntax })
+        } else {
+            None
+        }
+    }
+}
+
+impl LuaDocAttributeUse {
+    pub fn get_type(&self) -> Option<LuaDocNameType> {
+        self.child()
+    }
+
+    pub fn get_arg_list(&self) -> Option<LuaDocAttributeCallArgList> {
+        self.child()
+    }
+}
+
+#[derive(Debug, Clone, PartialEq, Eq, Hash)]
+pub struct LuaDocAttributeCallArgList {
+    syntax: LuaSyntaxNode,
+}
+
+impl LuaAstNode for LuaDocAttributeCallArgList {
+    fn syntax(&self) -> &LuaSyntaxNode {
+        &self.syntax
+    }
+
+    fn can_cast(kind: LuaSyntaxKind) -> bool
+    where
+        Self: Sized,
+    {
+        kind == LuaSyntaxKind::DocAttributeCallArgList
+    }
+
+    fn cast(syntax: LuaSyntaxNode) -> Option<Self>
+    where
+        Self: Sized,
+    {
+        if Self::can_cast(syntax.kind().into()) {
+            Some(Self { syntax })
+        } else {
+            None
+        }
+    }
+}
+
+impl LuaDocAttributeCallArgList {
+    pub fn get_args(&self) -> LuaAstChildren<LuaLiteralExpr> {
+        self.children()
+    }
+}
+
+#[derive(Debug, Clone, PartialEq, Eq, Hash)]
 pub struct LuaDocTagCallGeneric {
     syntax: LuaSyntaxNode,
 }
 
 impl LuaAstNode for LuaDocTagCallGeneric {
-=======
-pub struct LuaDocAttributeUse {
-    syntax: LuaSyntaxNode,
-}
-
-impl LuaAstNode for LuaDocAttributeUse {
->>>>>>> 4628ccf1
-    fn syntax(&self) -> &LuaSyntaxNode {
-        &self.syntax
-    }
-
-    fn can_cast(kind: LuaSyntaxKind) -> bool
-    where
-        Self: Sized,
-    {
-<<<<<<< HEAD
+    fn syntax(&self) -> &LuaSyntaxNode {
+        &self.syntax
+    }
+
+    fn can_cast(kind: LuaSyntaxKind) -> bool
+    where
+        Self: Sized,
+    {
         kind == LuaSyntaxKind::DocTagCallGeneric
-=======
-        kind == LuaSyntaxKind::DocAttributeUse
->>>>>>> 4628ccf1
-    }
-
-    fn cast(syntax: LuaSyntaxNode) -> Option<Self>
-    where
-        Self: Sized,
-    {
-        if Self::can_cast(syntax.kind().into()) {
-            Some(Self { syntax })
-        } else {
-            None
-        }
-    }
-}
-
-<<<<<<< HEAD
+    }
+
+    fn cast(syntax: LuaSyntaxNode) -> Option<Self>
+    where
+        Self: Sized,
+    {
+        if Self::can_cast(syntax.kind().into()) {
+            Some(Self { syntax })
+        } else {
+            None
+        }
+    }
+}
+
 impl LuaDocTagCallGeneric {
     pub fn get_type_list(&self) -> Option<LuaDocTypeList> {
         self.child()
     }
-=======
-impl LuaDocAttributeUse {
-    pub fn get_type(&self) -> Option<LuaDocNameType> {
-        self.child()
-    }
-
-    pub fn get_arg_list(&self) -> Option<LuaDocAttributeCallArgList> {
-        self.child()
-    }
-}
-
-#[derive(Debug, Clone, PartialEq, Eq, Hash)]
-pub struct LuaDocAttributeCallArgList {
-    syntax: LuaSyntaxNode,
-}
-
-impl LuaAstNode for LuaDocAttributeCallArgList {
-    fn syntax(&self) -> &LuaSyntaxNode {
-        &self.syntax
-    }
-
-    fn can_cast(kind: LuaSyntaxKind) -> bool
-    where
-        Self: Sized,
-    {
-        kind == LuaSyntaxKind::DocAttributeCallArgList
-    }
-
-    fn cast(syntax: LuaSyntaxNode) -> Option<Self>
-    where
-        Self: Sized,
-    {
-        if Self::can_cast(syntax.kind().into()) {
-            Some(Self { syntax })
-        } else {
-            None
-        }
-    }
-}
-
-impl LuaDocAttributeCallArgList {
-    pub fn get_args(&self) -> LuaAstChildren<LuaLiteralExpr> {
-        self.children()
-    }
->>>>>>> 4628ccf1
 }