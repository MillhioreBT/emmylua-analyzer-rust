--- conflicted
+++ resolved
@@ -135,11 +135,8 @@
     TkTagReturnCast, // return cast
     TkTagExport,     // export
     TkLanguage,      // language
-<<<<<<< HEAD
+    TkTagAttribute,  // attribute
     TkCallGeneric,   // call generic. function_name--[[@<type>]](...)
-=======
-    TkTagAttribute,  // attribute
->>>>>>> 4628ccf1
 
     TkDocOr,              // |
     TkDocAnd,             // &
