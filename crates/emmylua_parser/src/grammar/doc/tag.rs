--- conflicted
+++ resolved
@@ -57,12 +57,9 @@
         LuaTokenKind::TkTagMeta => parse_tag_meta(p),
         LuaTokenKind::TkTagExport => parse_tag_export(p),
         LuaTokenKind::TkLanguage => parse_tag_language(p),
-<<<<<<< HEAD
-        LuaTokenKind::TkCallGeneric => parse_tag_call_generic(p),
-=======
         LuaTokenKind::TkTagAttribute => parse_tag_attribute(p),
         LuaTokenKind::TkDocAttributeUse => parse_tag_attribute_use(p, true),
->>>>>>> 4628ccf1
+        LuaTokenKind::TkCallGeneric => parse_tag_call_generic(p),
 
         // simple tag
         LuaTokenKind::TkTagVisibility => parse_tag_simple(p, LuaSyntaxKind::DocTagVisibility),
@@ -665,19 +662,9 @@
     Ok(m.complete(p))
 }
 
-<<<<<<< HEAD
-// function_name--[[@<type>, <type>...]](...args)
-fn parse_tag_call_generic(p: &mut LuaDocParser) -> DocParseResult {
-    p.set_lexer_state(LuaDocLexerState::Normal);
-    let m = p.mark(LuaSyntaxKind::DocTagCallGeneric);
-    p.bump();
-    parse_type_list(p)?;
-
-    expect_token(p, LuaTokenKind::TkGt)?;
-=======
 // ---@attribute 名称(参数列表)
 fn parse_tag_attribute(p: &mut LuaDocParser) -> DocParseResult {
-    p.set_state(LuaDocLexerState::Normal);
+    p.set_lexer_state(LuaDocLexerState::Normal);
     let m = p.mark(LuaSyntaxKind::DocTagAttribute);
     p.bump();
 
@@ -687,7 +674,7 @@
     // 解析参数列表
     parse_type_attribute(p)?;
 
-    p.set_state(LuaDocLexerState::Description);
+    p.set_lexer_state(LuaDocLexerState::Description);
     parse_description(p);
     Ok(m.complete(p))
 }
@@ -730,10 +717,10 @@
 
     // 属性使用解析完成后, 重置状态
     if allow_description {
-        p.set_state(LuaDocLexerState::Description);
+        p.set_lexer_state(LuaDocLexerState::Description);
         parse_description(p);
     } else {
-        p.set_state(LuaDocLexerState::Normal);
+        p.set_lexer_state(LuaDocLexerState::Normal);
     }
     Ok(m.complete(p))
 }
@@ -804,7 +791,18 @@
             ));
         }
     };
->>>>>>> 4628ccf1
+
+    Ok(m.complete(p))
+}
+
+// function_name--[[@<type>, <type>...]](...args)
+fn parse_tag_call_generic(p: &mut LuaDocParser) -> DocParseResult {
+    p.set_lexer_state(LuaDocLexerState::Normal);
+    let m = p.mark(LuaSyntaxKind::DocTagCallGeneric);
+    p.bump();
+    parse_type_list(p)?;
+
+    expect_token(p, LuaTokenKind::TkGt)?;
 
     Ok(m.complete(p))
 }