use crate::{
    kind::LuaTokenKind,
    text::{Reader, SourceRange},
};

use super::{is_name_continue, is_name_start};

#[derive(Debug, Clone)]
pub struct LuaDocLexer<'a> {
    origin_text: &'a str,
    origin_token_kind: LuaTokenKind,
    pub state: LuaDocLexerState,
    pub reader: Option<Reader<'a>>,
}

#[derive(Debug, Clone, Copy, PartialEq, Eq)]
pub enum LuaDocLexerState {
    Init,
    Tag,
    Normal,
    FieldStart,
    Description,
    LongDescription,
    Trivia,
    See,
    Version,
    Source,
    NormalDescription,
    CastExpr,
<<<<<<< HEAD
    Mapped,
    Extends,
=======
    AttributeUse,
>>>>>>> 4628ccf1
}

impl LuaDocLexer<'_> {
    pub fn new(origin_text: &str) -> LuaDocLexer<'_> {
        LuaDocLexer {
            origin_text,
            reader: None,
            origin_token_kind: LuaTokenKind::None,
            state: LuaDocLexerState::Init,
        }
    }

    pub fn is_invalid(&self) -> bool {
        match self.reader {
            Some(ref reader) => reader.is_eof(),
            None => true,
        }
    }

    pub fn reset(&mut self, kind: LuaTokenKind, range: SourceRange) {
        let text = &self.origin_text[range.start_offset..range.end_offset()];
        self.reader = Some(Reader::new_with_range(text, range));
        self.origin_token_kind = kind;
    }

    pub fn lex(&mut self) -> LuaTokenKind {
        let reader = self.reader.as_mut().unwrap();
        reader.reset_buff();

        if reader.is_eof() {
            return LuaTokenKind::TkEof;
        }

        match self.state {
            LuaDocLexerState::Init => self.lex_init(),
            LuaDocLexerState::Tag => self.lex_tag(),
            LuaDocLexerState::Normal => self.lex_normal(),
            LuaDocLexerState::FieldStart => self.lex_field_start(),
            LuaDocLexerState::Description => self.lex_description(),
            LuaDocLexerState::LongDescription => self.lex_long_description(),
            LuaDocLexerState::Trivia => self.lex_trivia(),
            LuaDocLexerState::See => self.lex_see(),
            LuaDocLexerState::Version => self.lex_version(),
            LuaDocLexerState::Source => self.lex_source(),
            LuaDocLexerState::NormalDescription => self.lex_normal_description(),
            LuaDocLexerState::CastExpr => self.lex_cast_expr(),
<<<<<<< HEAD
            LuaDocLexerState::Mapped => self.lex_mapped(),
            LuaDocLexerState::Extends => self.lex_extends(),
=======
            LuaDocLexerState::AttributeUse => self.lex_attribute_use(),
>>>>>>> 4628ccf1
        }
    }

    pub fn current_token_range(&self) -> SourceRange {
        self.reader.as_ref().unwrap().current_range()
    }

    fn lex_init(&mut self) -> LuaTokenKind {
        let reader = self.reader.as_mut().unwrap();
        match reader.current_char() {
            '-' if reader.is_start_of_line() => {
                let count = reader.consume_char_n_times('-', 3);
                match count {
                    2 => {
                        if self.origin_token_kind == LuaTokenKind::TkLongComment {
                            reader.bump();
                            reader.eat_when('=');
                            reader.bump();

                            match reader.current_char() {
                                '@' => {
                                    reader.bump();
                                    LuaTokenKind::TkDocLongStart
                                }
                                _ => LuaTokenKind::TkLongCommentStart,
                            }
                        } else {
                            LuaTokenKind::TkNormalStart
                        }
                    }
                    3 => {
                        reader.eat_while(is_doc_whitespace);
                        match reader.current_char() {
                            '@' => {
                                reader.bump();
                                LuaTokenKind::TkDocStart
                            }
                            _ => LuaTokenKind::TkNormalStart,
                        }
                    }
                    _ => {
                        reader.eat_while(|_| true);
                        LuaTokenKind::TKDocTriviaStart
                    }
                }
            }
            '/' if reader.is_start_of_line() => {
                let count = reader.consume_char_n_times('/', 3);
                if count >= 2 {
                    // "//" is a non-standard lua comment
                    return LuaTokenKind::TkNormalStart;
                }

                LuaTokenKind::TKNonStdComment
            }
            _ => {
                reader.eat_while(|_| true);
                LuaTokenKind::TkDocTrivia
            }
        }
    }

    fn lex_tag(&mut self) -> LuaTokenKind {
        let reader = self.reader.as_mut().unwrap();
        match reader.current_char() {
            ch if is_doc_whitespace(ch) => {
                reader.eat_while(is_doc_whitespace);
                LuaTokenKind::TkWhitespace
            }
            ch if is_name_start(ch) => {
                reader.bump();
                reader.eat_while(is_name_continue);
                let text = reader.current_text();
                to_tag(text)
            }
<<<<<<< HEAD
            '<' => {
                reader.bump();
                LuaTokenKind::TkCallGeneric
=======
            '[' => {
                reader.bump();
                self.state = LuaDocLexerState::AttributeUse;
                LuaTokenKind::TkDocAttributeUse
>>>>>>> 4628ccf1
            }
            _ => {
                reader.eat_while(|_| true);
                LuaTokenKind::TkDocTrivia
            }
        }
    }

    fn lex_normal(&mut self) -> LuaTokenKind {
        let reader = self.reader.as_mut().unwrap();
        match reader.current_char() {
            ch if is_doc_whitespace(ch) => {
                reader.eat_while(is_doc_whitespace);
                LuaTokenKind::TkWhitespace
            }
            ':' => {
                reader.bump();
                LuaTokenKind::TkColon
            }
            '.' => {
                reader.bump();
                if reader.current_char() == '.' && reader.next_char() == '.' {
                    reader.bump();
                    reader.bump();
                    LuaTokenKind::TkDots
                } else {
                    LuaTokenKind::TkDot
                }
            }
            ',' => {
                reader.bump();
                LuaTokenKind::TkComma
            }
            ';' => {
                reader.bump();
                LuaTokenKind::TkSemicolon
            }
            '(' => {
                reader.bump();
                LuaTokenKind::TkLeftParen
            }
            ')' => {
                reader.bump();
                LuaTokenKind::TkRightParen
            }
            '[' => {
                reader.bump();
                LuaTokenKind::TkLeftBracket
            }
            ']' => {
                reader.bump();
                if self.origin_token_kind == LuaTokenKind::TkLongComment {
                    match reader.current_char() {
                        '=' => {
                            reader.eat_when('=');
                            reader.bump();
                            return LuaTokenKind::TkLongCommentEnd;
                        }
                        ']' => {
                            reader.bump();
                            return LuaTokenKind::TkLongCommentEnd;
                        }
                        _ => (),
                    }
                }

                LuaTokenKind::TkRightBracket
            }
            '{' => {
                reader.bump();
                LuaTokenKind::TkLeftBrace
            }
            '}' => {
                reader.bump();
                LuaTokenKind::TkRightBrace
            }
            '<' => {
                reader.bump();
                LuaTokenKind::TkLt
            }
            '>' => {
                reader.bump();
                LuaTokenKind::TkGt
            }
            '|' => {
                reader.bump();
                LuaTokenKind::TkDocOr
            }
            '&' => {
                reader.bump();
                LuaTokenKind::TkDocAnd
            }
            '?' => {
                reader.bump();
                LuaTokenKind::TkDocQuestion
            }
            '+' => {
                reader.bump();
                LuaTokenKind::TkPlus
            }
            '-' => {
                let count = reader.eat_when('-');
                match count {
                    1 => LuaTokenKind::TkMinus,
                    3 => {
                        reader.eat_while(is_doc_whitespace);
                        match reader.current_char() {
                            '@' => {
                                reader.bump();
                                LuaTokenKind::TkDocStart
                            }
                            '|' => {
                                reader.bump();
                                // compact luals
                                if matches!(reader.current_char(), '+' | '>') {
                                    reader.bump();
                                }
                                LuaTokenKind::TkDocContinueOr
                            }
                            _ => LuaTokenKind::TkDocContinue,
                        }
                    }
                    _ => LuaTokenKind::TkDocTrivia,
                }
            }
            '#' => {
                reader.eat_while(|_| true);
                LuaTokenKind::TkDocDetail
            }
            '@' => {
                reader.bump();
                // 需要检查是否在使用 Attribute 语法
                if reader.current_char() == '[' {
                    reader.bump();
                    LuaTokenKind::TkDocAttributeUse
                } else {
                    reader.eat_while(|_| true);
                    LuaTokenKind::TkDocDetail
                }
            }
            ch if ch.is_ascii_digit() => {
                reader.eat_while(|ch| ch.is_ascii_digit());
                LuaTokenKind::TkInt
            }
            ch if ch == '"' || ch == '\'' => {
                reader.bump();
                reader.eat_while(|c| c != ch);
                if reader.current_char() == ch {
                    reader.bump();
                }

                LuaTokenKind::TkString
            }
            ch if is_name_start(ch) || ch == '`' => {
                let (text, str_tpl) = read_doc_name(reader);
                if str_tpl {
                    return LuaTokenKind::TkStringTemplateType;
                }
                to_token_or_name(text)
            }
            _ => {
                reader.eat_while(|_| true);
                LuaTokenKind::TkDocTrivia
            }
        }
    }

    fn lex_field_start(&mut self) -> LuaTokenKind {
        let reader = self.reader.as_mut().unwrap();
        match reader.current_char() {
            ch if is_name_start(ch) => {
                let (text, _) = read_doc_name(reader);
                to_modification_or_name(text)
            }
            _ => self.lex_normal(),
        }
    }

    fn lex_description(&mut self) -> LuaTokenKind {
        let reader = self.reader.as_mut().unwrap();
        match reader.current_char() {
            ch if is_doc_whitespace(ch) => {
                reader.eat_while(is_doc_whitespace);
                LuaTokenKind::TkWhitespace
            }
            '-' if reader.is_start_of_line() => {
                let count = reader.consume_char_n_times('-', 3);
                match count {
                    2 => {
                        if self.origin_token_kind == LuaTokenKind::TkLongComment {
                            reader.bump();
                            reader.eat_when('=');
                            reader.bump();

                            match reader.current_char() {
                                '@' => {
                                    reader.bump();
                                    LuaTokenKind::TkDocLongStart
                                }
                                _ => LuaTokenKind::TkLongCommentStart,
                            }
                        } else {
                            LuaTokenKind::TkNormalStart
                        }
                    }
                    3 => {
                        reader.eat_while(is_doc_whitespace);
                        match reader.current_char() {
                            '@' => {
                                reader.bump();
                                LuaTokenKind::TkDocStart
                            }
                            '|' => {
                                reader.bump();
                                // compact luals
                                if matches!(reader.current_char(), '+' | '>') {
                                    reader.bump();
                                }

                                LuaTokenKind::TkDocContinueOr
                            }
                            _ => LuaTokenKind::TkNormalStart,
                        }
                    }
                    _ => {
                        reader.eat_while(|_| true);
                        LuaTokenKind::TKDocTriviaStart
                    }
                }
            }
            _ => {
                reader.eat_while(|_| true);
                LuaTokenKind::TkDocDetail
            }
        }
    }

    fn lex_long_description(&mut self) -> LuaTokenKind {
        let reader = self.reader.as_mut().unwrap();
        let text = reader.get_source_text();
        let mut chars = text.chars().rev().peekable();
        let mut trivia_count = 0;
        while let Some(&ch) = chars.peek() {
            if ch != ']' && ch != '=' {
                break;
            }
            chars.next();
            trivia_count += 1;
        }
        let end_pos = text.len() - trivia_count;

        if reader.get_current_end_pos() < end_pos {
            while reader.get_current_end_pos() < end_pos {
                reader.bump();
            }
            LuaTokenKind::TkDocDetail
        } else {
            reader.eat_while(|_| true);
            LuaTokenKind::TkDocTrivia
        }
    }

    fn lex_trivia(&mut self) -> LuaTokenKind {
        let reader = self.reader.as_mut().unwrap();
        reader.eat_while(|_| true);
        LuaTokenKind::TkDocTrivia
    }

    fn lex_see(&mut self) -> LuaTokenKind {
        let reader = self.reader.as_mut().unwrap();
        match reader.current_char() {
            ' ' | '\t' => {
                reader.eat_while(is_doc_whitespace);
                LuaTokenKind::TkWhitespace
            }
            _ => {
                reader.eat_while(|_| true);
                LuaTokenKind::TkDocSeeContent
            }
        }
    }

    fn lex_version(&mut self) -> LuaTokenKind {
        let reader = self.reader.as_mut().unwrap();
        match reader.current_char() {
            ',' => {
                reader.bump();
                LuaTokenKind::TkComma
            }
            '>' => {
                reader.bump();
                if reader.current_char() == '=' {
                    reader.bump();
                    LuaTokenKind::TkGe
                } else {
                    LuaTokenKind::TkGt
                }
            }
            '<' => {
                reader.bump();
                if reader.current_char() == '=' {
                    reader.bump();
                    LuaTokenKind::TkLe
                } else {
                    LuaTokenKind::TkLt
                }
            }
            ch if is_doc_whitespace(ch) => {
                reader.eat_while(is_doc_whitespace);
                LuaTokenKind::TkWhitespace
            }
            ch if ch.is_ascii_digit() => {
                reader.eat_while(|ch| ch.is_ascii_digit() || ch == '.');
                LuaTokenKind::TkDocVersionNumber
            }
            ch if is_name_start(ch) => {
                let (text, _) = read_doc_name(reader);
                match text {
                    "JIT" => LuaTokenKind::TkDocVersionNumber,
                    _ => LuaTokenKind::TkName,
                }
            }
            _ => self.lex_normal(),
        }
    }

    fn lex_source(&mut self) -> LuaTokenKind {
        let reader = self.reader.as_mut().unwrap();
        match reader.current_char() {
            ch if is_doc_whitespace(ch) => {
                reader.eat_while(is_doc_whitespace);
                LuaTokenKind::TkWhitespace
            }
            ch if is_name_start(ch) => {
                reader.bump();
                reader.eat_while(is_source_continue);
                LuaTokenKind::TKDocPath
            }
            ch if ch == '"' || ch == '\'' => {
                reader.bump();
                reader.eat_while(|c| c != '\'' && c != '"');
                if reader.current_char() == '\'' || reader.current_char() == '"' {
                    reader.bump();
                }

                LuaTokenKind::TKDocPath
            }
            _ => self.lex_normal(),
        }
    }

    fn lex_normal_description(&mut self) -> LuaTokenKind {
        let reader = self.reader.as_mut().unwrap();
        match reader.current_char() {
            ch if is_doc_whitespace(ch) => {
                reader.eat_while(is_doc_whitespace);
                LuaTokenKind::TkWhitespace
            }
            ch if ch.is_ascii_alphabetic() || ch == '#' => {
                if reader.current_char() == '#' {
                    reader.bump();
                }

                reader.eat_while(|c| c.is_ascii_alphabetic());
                let text = reader.current_text();
                match text {
                    "region" | "#region" => LuaTokenKind::TkDocRegion,
                    "endregion" | "#endregion" => LuaTokenKind::TkDocEndRegion,
                    _ => {
                        reader.eat_while(|_| true);
                        LuaTokenKind::TkDocDetail
                    }
                }
            }
            '-' if reader.is_start_of_line() => {
                let count = reader.consume_char_n_times('-', 3);
                match count {
                    2 => {
                        if self.origin_token_kind == LuaTokenKind::TkLongComment {
                            reader.bump();
                            reader.eat_when('=');
                            reader.bump();

                            match reader.current_char() {
                                '@' => {
                                    reader.bump();
                                    LuaTokenKind::TkDocLongStart
                                }
                                _ => LuaTokenKind::TkLongCommentStart,
                            }
                        } else {
                            LuaTokenKind::TkNormalStart
                        }
                    }
                    3 => {
                        reader.eat_while(is_doc_whitespace);
                        match reader.current_char() {
                            '@' => {
                                reader.bump();
                                LuaTokenKind::TkDocStart
                            }
                            _ => LuaTokenKind::TkNormalStart,
                        }
                    }
                    _ => {
                        reader.eat_while(|_| true);
                        LuaTokenKind::TKDocTriviaStart
                    }
                }
            }
            '/' if reader.is_start_of_line() => {
                let count = reader.consume_char_n_times('/', 3);
                if count >= 2 {
                    // "//" is a non-standard lua comment
                    return LuaTokenKind::TkNormalStart;
                }

                LuaTokenKind::TKNonStdComment
            }
            _ => {
                reader.eat_while(|_| true);
                LuaTokenKind::TkDocDetail
            }
        }
    }

    fn lex_cast_expr(&mut self) -> LuaTokenKind {
        let reader = self.reader.as_mut().unwrap();
        match reader.current_char() {
            ch if is_doc_whitespace(ch) => {
                reader.eat_while(is_doc_whitespace);
                LuaTokenKind::TkWhitespace
            }
            '.' => {
                reader.bump();
                LuaTokenKind::TkDot
            }
            ch if is_name_start(ch) => {
                reader.bump();
                reader.eat_while(is_name_continue);
                LuaTokenKind::TkName
            }
            _ => self.lex_normal(),
        }
    }

<<<<<<< HEAD
    fn lex_mapped(&mut self) -> LuaTokenKind {
=======
    fn lex_attribute_use(&mut self) -> LuaTokenKind {
>>>>>>> 4628ccf1
        let reader = self.reader.as_mut().unwrap();
        match reader.current_char() {
            ch if is_doc_whitespace(ch) => {
                reader.eat_while(is_doc_whitespace);
                LuaTokenKind::TkWhitespace
            }
<<<<<<< HEAD
            ch if is_name_start(ch) => {
                let (text, _) = read_doc_name(reader);
                match text {
                    "readonly" => LuaTokenKind::TkDocReadonly,
                    _ => LuaTokenKind::TkName,
                }
            }
            _ => self.lex_normal(),
        }
    }

    fn lex_extends(&mut self) -> LuaTokenKind {
        let reader = self.reader.as_mut().unwrap();
        match reader.current_char() {
            ch if is_doc_whitespace(ch) => {
                reader.eat_while(is_doc_whitespace);
                LuaTokenKind::TkWhitespace
            }
            ch if is_name_start(ch) => {
                let (text, _) = read_doc_name(reader);
                match text {
                    "new" => LuaTokenKind::TkDocNew,
                    _ => LuaTokenKind::TkName,
                }
            }
            _ => self.lex_normal(),
=======
            '(' => {
                reader.bump();
                LuaTokenKind::TkLeftParen
            }
            ')' => {
                reader.bump();
                LuaTokenKind::TkRightParen
            }
            ',' => {
                reader.bump();
                LuaTokenKind::TkComma
            }
            ']' => {
                reader.bump();
                LuaTokenKind::TkRightBracket
            }
            ch if ch == '"' || ch == '\'' => {
                reader.bump();
                reader.eat_while(|c| c != ch);
                if reader.current_char() == ch {
                    reader.bump();
                }
                LuaTokenKind::TkString
            }
            ch if ch.is_ascii_digit() => {
                reader.eat_while(|ch| ch.is_ascii_digit());
                LuaTokenKind::TkInt
            }
            ch if is_name_start(ch) => {
                reader.bump();
                reader.eat_while(is_name_continue);
                let text = reader.current_text();
                if text == "nil" {
                    LuaTokenKind::TkNil
                } else {
                    LuaTokenKind::TkName
                }
            }
            _ => {
                reader.bump();
                LuaTokenKind::TkDocTrivia
            }
>>>>>>> 4628ccf1
        }
    }
}

fn to_tag(text: &str) -> LuaTokenKind {
    match text {
        "class" => LuaTokenKind::TkTagClass,
        "enum" => LuaTokenKind::TkTagEnum,
        "interface" => LuaTokenKind::TkTagInterface,
        "alias" => LuaTokenKind::TkTagAlias,
        "module" => LuaTokenKind::TkTagModule,
        "field" => LuaTokenKind::TkTagField,
        "type" => LuaTokenKind::TkTagType,
        "param" => LuaTokenKind::TkTagParam,
        "return" => LuaTokenKind::TkTagReturn,
        "return_cast" => LuaTokenKind::TkTagReturnCast,
        "generic" => LuaTokenKind::TkTagGeneric,
        "see" => LuaTokenKind::TkTagSee,
        "overload" => LuaTokenKind::TkTagOverload,
        "async" => LuaTokenKind::TkTagAsync,
        "cast" => LuaTokenKind::TkTagCast,
        "deprecated" => LuaTokenKind::TkTagDeprecated,
        "private" | "protected" | "public" | "package" | "internal" => {
            LuaTokenKind::TkTagVisibility
        }
        "readonly" => LuaTokenKind::TkTagReadonly,
        "diagnostic" => LuaTokenKind::TkTagDiagnostic,
        "meta" => LuaTokenKind::TkTagMeta,
        "version" => LuaTokenKind::TkTagVersion,
        "as" => LuaTokenKind::TkTagAs,
        "nodiscard" => LuaTokenKind::TkTagNodiscard,
        "operator" => LuaTokenKind::TkTagOperator,
        "mapping" => LuaTokenKind::TkTagMapping,
        "namespace" => LuaTokenKind::TkTagNamespace,
        "using" => LuaTokenKind::TkTagUsing,
        "source" => LuaTokenKind::TkTagSource,
        "export" => LuaTokenKind::TkTagExport,
        "language" => LuaTokenKind::TkLanguage,
        "attribute" => LuaTokenKind::TkTagAttribute,
        _ => LuaTokenKind::TkTagOther,
    }
}

fn to_modification_or_name(text: &str) -> LuaTokenKind {
    match text {
        "private" | "protected" | "public" | "package" => LuaTokenKind::TkDocVisibility,
        "readonly" => LuaTokenKind::TkDocReadonly,
        _ => LuaTokenKind::TkName,
    }
}

fn to_token_or_name(text: &str) -> LuaTokenKind {
    match text {
        "true" => LuaTokenKind::TkTrue,
        "false" => LuaTokenKind::TkFalse,
        "keyof" => LuaTokenKind::TkDocKeyOf,
        "extends" => LuaTokenKind::TkDocExtends,
        "as" => LuaTokenKind::TkDocAs,
        "in" => LuaTokenKind::TkIn,
        "and" => LuaTokenKind::TkAnd,
        "or" => LuaTokenKind::TkOr,
        "else" => LuaTokenKind::TkDocElse,
        _ => LuaTokenKind::TkName,
    }
}

fn is_doc_whitespace(ch: char) -> bool {
    ch == ' ' || ch == '\t' || ch == '\r' || ch == '\n'
}

fn read_doc_name<'a>(reader: &'a mut Reader) -> (&'a str, bool /* str tpl */) {
    reader.bump();
    let mut str_tpl = false;
    while !reader.is_eof() {
        match reader.current_char() {
            ch if is_name_continue(ch) => {
                reader.bump();
            }
            // donot continue if next char is '.' or '-' or '*' or '`'
            '.' | '-' | '*' => {
                let next = reader.next_char();
                if next == '.' || next == '-' || next == '*' {
                    break;
                }

                reader.bump();
            }
            '`' => {
                str_tpl = true;
                reader.bump();
            }
            _ => break,
        }
    }

    (reader.current_text(), str_tpl)
}

fn is_source_continue(ch: char) -> bool {
    is_name_continue(ch)
        || ch == '.'
        || ch == '-'
        || ch == '/'
        || ch == ' '
        || ch == ':'
        || ch == '#'
        || ch == '\\'
}

#[cfg(test)]
mod tests {
    use crate::kind::LuaTokenKind;
    use crate::lexer::LuaDocLexer;
    use crate::text::SourceRange;

    #[test]
    fn test_lex() {
        let text = r#"-- comment"#;
        let mut lexer = LuaDocLexer::new(text);
        lexer.reset(LuaTokenKind::TkShortComment, SourceRange::new(0, 10));
        let k1 = lexer.lex();
        assert_eq!(k1, LuaTokenKind::TkNormalStart);
        let k2 = lexer.lex();
        let range = lexer.current_token_range();
        let text = lexer.origin_text[range.start_offset..range.end_offset()].to_string();
        assert_eq!(text, " comment");
        assert_eq!(k2, LuaTokenKind::TkDocTrivia);
    }
}<|MERGE_RESOLUTION|>--- conflicted
+++ resolved
@@ -27,12 +27,9 @@
     Source,
     NormalDescription,
     CastExpr,
-<<<<<<< HEAD
+    AttributeUse,
     Mapped,
     Extends,
-=======
-    AttributeUse,
->>>>>>> 4628ccf1
 }
 
 impl LuaDocLexer<'_> {
@@ -79,12 +76,9 @@
             LuaDocLexerState::Source => self.lex_source(),
             LuaDocLexerState::NormalDescription => self.lex_normal_description(),
             LuaDocLexerState::CastExpr => self.lex_cast_expr(),
-<<<<<<< HEAD
+            LuaDocLexerState::AttributeUse => self.lex_attribute_use(),
             LuaDocLexerState::Mapped => self.lex_mapped(),
             LuaDocLexerState::Extends => self.lex_extends(),
-=======
-            LuaDocLexerState::AttributeUse => self.lex_attribute_use(),
->>>>>>> 4628ccf1
         }
     }
 
@@ -160,16 +154,14 @@
                 let text = reader.current_text();
                 to_tag(text)
             }
-<<<<<<< HEAD
-            '<' => {
-                reader.bump();
-                LuaTokenKind::TkCallGeneric
-=======
             '[' => {
                 reader.bump();
                 self.state = LuaDocLexerState::AttributeUse;
                 LuaTokenKind::TkDocAttributeUse
->>>>>>> 4628ccf1
+            }
+            '<' => {
+                reader.bump();
+                LuaTokenKind::TkCallGeneric
             }
             _ => {
                 reader.eat_while(|_| true);
@@ -616,45 +608,13 @@
         }
     }
 
-<<<<<<< HEAD
-    fn lex_mapped(&mut self) -> LuaTokenKind {
-=======
     fn lex_attribute_use(&mut self) -> LuaTokenKind {
->>>>>>> 4628ccf1
-        let reader = self.reader.as_mut().unwrap();
-        match reader.current_char() {
-            ch if is_doc_whitespace(ch) => {
-                reader.eat_while(is_doc_whitespace);
-                LuaTokenKind::TkWhitespace
-            }
-<<<<<<< HEAD
-            ch if is_name_start(ch) => {
-                let (text, _) = read_doc_name(reader);
-                match text {
-                    "readonly" => LuaTokenKind::TkDocReadonly,
-                    _ => LuaTokenKind::TkName,
-                }
-            }
-            _ => self.lex_normal(),
-        }
-    }
-
-    fn lex_extends(&mut self) -> LuaTokenKind {
-        let reader = self.reader.as_mut().unwrap();
-        match reader.current_char() {
-            ch if is_doc_whitespace(ch) => {
-                reader.eat_while(is_doc_whitespace);
-                LuaTokenKind::TkWhitespace
-            }
-            ch if is_name_start(ch) => {
-                let (text, _) = read_doc_name(reader);
-                match text {
-                    "new" => LuaTokenKind::TkDocNew,
-                    _ => LuaTokenKind::TkName,
-                }
-            }
-            _ => self.lex_normal(),
-=======
+        let reader = self.reader.as_mut().unwrap();
+        match reader.current_char() {
+            ch if is_doc_whitespace(ch) => {
+                reader.eat_while(is_doc_whitespace);
+                LuaTokenKind::TkWhitespace
+            }
             '(' => {
                 reader.bump();
                 LuaTokenKind::TkLeftParen
@@ -697,7 +657,42 @@
                 reader.bump();
                 LuaTokenKind::TkDocTrivia
             }
->>>>>>> 4628ccf1
+        }
+    }
+
+    fn lex_mapped(&mut self) -> LuaTokenKind {
+        let reader = self.reader.as_mut().unwrap();
+        match reader.current_char() {
+            ch if is_doc_whitespace(ch) => {
+                reader.eat_while(is_doc_whitespace);
+                LuaTokenKind::TkWhitespace
+            }
+            ch if is_name_start(ch) => {
+                let (text, _) = read_doc_name(reader);
+                match text {
+                    "readonly" => LuaTokenKind::TkDocReadonly,
+                    _ => LuaTokenKind::TkName,
+                }
+            }
+            _ => self.lex_normal(),
+        }
+    }
+
+    fn lex_extends(&mut self) -> LuaTokenKind {
+        let reader = self.reader.as_mut().unwrap();
+        match reader.current_char() {
+            ch if is_doc_whitespace(ch) => {
+                reader.eat_while(is_doc_whitespace);
+                LuaTokenKind::TkWhitespace
+            }
+            ch if is_name_start(ch) => {
+                let (text, _) = read_doc_name(reader);
+                match text {
+                    "new" => LuaTokenKind::TkDocNew,
+                    _ => LuaTokenKind::TkName,
+                }
+            }
+            _ => self.lex_normal(),
         }
     }
 }
