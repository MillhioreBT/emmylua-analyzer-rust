--- conflicted
+++ resolved
@@ -52,11 +52,7 @@
 --- Returns the smallest integer larger than or equal to `x`.
 ---@param x number
 ---@return integer
-<<<<<<< HEAD
-function math.ceil(x) end
-=======
 function math.ceil(x) return 0 end
->>>>>>> bc7db29d
 
 ---
 --- Returns the cosine of `x` (assumed to be in radians).
@@ -136,12 +132,8 @@
 --- Returns the integral part of `x` and the fractional part of `x`. Its second
 --- result is always a float.
 ---@param x number
-<<<<<<< HEAD
----@return integer, number
-=======
----@return integer
----@return number
->>>>>>> bc7db29d
+---@return integer
+---@return number
 function math.modf(x) end
 
 ---
@@ -196,11 +188,7 @@
 --- If the value `x` is convertible to an integer, returns that integer.
 --- Otherwise, returns `nil`.
 ---@param x number
-<<<<<<< HEAD
----@return integer
-=======
 ---@return integer?
->>>>>>> bc7db29d
 function math.tointeger(x) end
 
 ---@version >5.3
