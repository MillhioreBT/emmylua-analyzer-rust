--- conflicted
+++ resolved
@@ -218,12 +218,7 @@
             .get_type()
             .map(|type_ref| infer_type(analyzer, type_ref));
 
-<<<<<<< HEAD
-        params_result.push(GenericParam::new(name, type_ref));
-=======
-        let is_variadic = param.is_variadic();
-        params_result.push(GenericParam::new(name, type_ref, is_variadic, None));
->>>>>>> 4628ccf1
+        params_result.push(GenericParam::new(name, type_ref, None));
     }
 
     params_result
@@ -364,11 +359,7 @@
             params_result.push(GenericParam::new(
                 SmolStr::new(name.as_str()),
                 type_ref.clone(),
-<<<<<<< HEAD
-=======
-                false,
                 None,
->>>>>>> 4628ccf1
             ));
             param_info.push(Arc::new(LuaGenericParamInfo::new(name, type_ref, None)));
         }
