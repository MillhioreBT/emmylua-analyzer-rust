use std::sync::Arc;

use emmylua_parser::{
<<<<<<< HEAD
    LuaAst, LuaAstNode, LuaDocBinaryType, LuaDocConditionalType, LuaDocDescriptionOwner,
    LuaDocFuncType, LuaDocGenericDecl, LuaDocGenericType, LuaDocIndexAccessType, LuaDocInferType,
    LuaDocMappedType, LuaDocMultiLineUnionType, LuaDocObjectFieldKey, LuaDocObjectType,
    LuaDocStrTplType, LuaDocType, LuaDocUnaryType, LuaDocVariadicType, LuaLiteralToken,
    LuaSyntaxKind, LuaTypeBinaryOperator, LuaTypeUnaryOperator, LuaVarExpr,
=======
    LuaAst, LuaAstNode, LuaDocAttributeType, LuaDocBinaryType, LuaDocDescriptionOwner,
    LuaDocFuncType, LuaDocGenericType, LuaDocMultiLineUnionType, LuaDocObjectFieldKey,
    LuaDocObjectType, LuaDocStrTplType, LuaDocType, LuaDocUnaryType, LuaDocVariadicType,
    LuaLiteralToken, LuaSyntaxKind, LuaTypeBinaryOperator, LuaTypeUnaryOperator, LuaVarExpr,
>>>>>>> 4628ccf1
};
use internment::ArcIntern;
use rowan::TextRange;
use smol_str::SmolStr;

use crate::{
<<<<<<< HEAD
    AsyncState, DiagnosticCode, GenericParam, GenericTpl, InFiled, LuaAliasCallKind, LuaArrayLen,
    LuaArrayType, LuaMultiLineUnion, LuaTupleStatus, LuaTypeDeclId, TypeOps, VariadicType,
=======
    AsyncState, DiagnosticCode, GenericTpl, InFiled, LuaAliasCallKind, LuaArrayLen, LuaArrayType,
    LuaAttributeType, LuaMultiLineUnion, LuaTupleStatus, LuaTypeDeclId, TypeOps, VariadicType,
>>>>>>> 4628ccf1
    db_index::{
        AnalyzeError, LuaAliasCallType, LuaConditionalType, LuaFunctionType, LuaGenericType,
        LuaIndexAccessKey, LuaIntersectionType, LuaMappedType, LuaObjectType, LuaStringTplType,
        LuaTupleType, LuaType,
    },
};

use super::{DocAnalyzer, preprocess_description};

pub fn infer_type(analyzer: &mut DocAnalyzer, node: LuaDocType) -> LuaType {
    match &node {
        LuaDocType::Name(name_type) => {
            if let Some(name) = name_type.get_name_text() {
                return infer_buildin_or_ref_type(analyzer, &name, name_type.get_range(), &node);
            }
        }
        LuaDocType::Nullable(nullable_type) => {
            if let Some(inner_type) = nullable_type.get_type() {
                let t = infer_type(analyzer, inner_type);
                if t.is_unknown() {
                    return LuaType::Unknown;
                }

                if !t.is_nullable() {
                    return TypeOps::Union.apply(analyzer.db, &t, &LuaType::Nil);
                }

                return t;
            }
        }
        LuaDocType::Array(array_type) => {
            if let Some(inner_type) = array_type.get_type() {
                let t = infer_type(analyzer, inner_type);
                if t.is_unknown() {
                    return LuaType::Unknown;
                }
                return LuaType::Array(LuaArrayType::new(t, LuaArrayLen::None).into());
            }
        }
        LuaDocType::Literal(literal) => {
            if let Some(literal_token) = literal.get_literal() {
                match literal_token {
                    LuaLiteralToken::String(str_token) => {
                        return LuaType::DocStringConst(SmolStr::new(str_token.get_value()).into());
                    }
                    LuaLiteralToken::Number(number_token) => {
                        if number_token.is_int() {
                            return LuaType::DocIntegerConst(number_token.get_int_value());
                        } else {
                            return LuaType::Number;
                        }
                    }
                    LuaLiteralToken::Bool(bool_token) => {
                        return LuaType::DocBooleanConst(bool_token.is_true());
                    }
                    LuaLiteralToken::Nil(_) => return LuaType::Nil,
                    // todo
                    LuaLiteralToken::Dots(_) => return LuaType::Any,
                    LuaLiteralToken::Question(_) => return LuaType::Nil,
                }
            }
        }
        LuaDocType::Tuple(tuple_type) => {
            let mut types = Vec::new();
            for type_node in tuple_type.get_types() {
                let t = infer_type(analyzer, type_node);
                if t.is_unknown() {
                    return LuaType::Unknown;
                }
                types.push(t);
            }
            return LuaType::Tuple(LuaTupleType::new(types, LuaTupleStatus::DocResolve).into());
        }
        LuaDocType::Generic(generic_type) => {
            return infer_generic_type(analyzer, generic_type);
        }
        LuaDocType::Binary(binary_type) => {
            return infer_binary_type(analyzer, binary_type);
        }
        LuaDocType::Unary(unary_type) => {
            return infer_unary_type(analyzer, unary_type);
        }
        LuaDocType::Func(func) => {
            return infer_func_type(analyzer, func);
        }
        LuaDocType::Object(object_type) => {
            return infer_object_type(analyzer, object_type);
        }
        LuaDocType::StrTpl(str_tpl) => {
            return infer_str_tpl(analyzer, str_tpl, &node);
        }
        LuaDocType::Variadic(variadic_type) => {
            return infer_variadic_type(analyzer, variadic_type).unwrap_or(LuaType::Unknown);
        }
        LuaDocType::MultiLineUnion(multi_union) => {
            return infer_multi_line_union_type(analyzer, multi_union);
        }
<<<<<<< HEAD
        LuaDocType::Conditional(cond_type) => {
            return infer_conditional_type(analyzer, cond_type);
        }
        LuaDocType::Infer(infer_type) => {
            if let Some(name) = infer_type.get_generic_decl_name_text() {
                return LuaType::ConditionalInfer(ArcIntern::new(SmolStr::new(&name)));
            }
        }
        LuaDocType::Mapped(mapped_type) => {
            return infer_mapped_type(analyzer, mapped_type).unwrap_or(LuaType::Unknown);
        }
        LuaDocType::IndexAccess(index_access) => {
            return infer_index_access_type(analyzer, index_access);
        }
=======
        LuaDocType::Attribute(attribute_type) => {
            return infer_attribute_type(analyzer, attribute_type);
        }
        _ => {} // LuaDocType::Conditional(lua_doc_conditional_type) => todo!(),
>>>>>>> 4628ccf1
    }
    LuaType::Unknown
}

fn infer_buildin_or_ref_type(
    analyzer: &mut DocAnalyzer,
    name: &str,
    range: TextRange,
    node: &LuaDocType,
) -> LuaType {
    let position = range.start();
    match name {
        "unknown" => LuaType::Unknown,
        "never" => LuaType::Never,
        "nil" | "void" => LuaType::Nil,
        "any" => LuaType::Any,
        "userdata" => LuaType::Userdata,
        "thread" => LuaType::Thread,
        "boolean" | "bool" => LuaType::Boolean,
        "string" => LuaType::String,
        "integer" | "int" => LuaType::Integer,
        "number" => LuaType::Number,
        "io" => LuaType::Io,
        "self" => LuaType::SelfInfer,
        "global" => LuaType::Global,
        "function" => LuaType::Function,
        "table" => {
            if let Some(inst) = infer_special_table_type(analyzer, node) {
                return inst;
            }

            LuaType::Table
        }
        _ => {
            if let Some(tpl_id) = analyzer.generic_index.find_generic(position, name) {
                return LuaType::TplRef(Arc::new(GenericTpl::new(
                    tpl_id,
                    SmolStr::new(name).into(),
                )));
            }

            let mut founded = false;
            let type_id = if let Some(name_type_decl) = analyzer
                .db
                .get_type_index_mut()
                .find_type_decl(analyzer.file_id, name)
            {
                founded = true;
                name_type_decl.get_id()
            } else {
                LuaTypeDeclId::new(name)
            };

            if !founded {
                analyzer.db.get_diagnostic_index_mut().add_diagnostic(
                    analyzer.file_id,
                    AnalyzeError::new(
                        DiagnosticCode::TypeNotFound,
                        &t!("Type '%{name}' not found", name = name),
                        range,
                    ),
                );
            }

            analyzer.db.get_reference_index_mut().add_type_reference(
                analyzer.file_id,
                type_id.clone(),
                range,
            );

            LuaType::Ref(type_id)
        }
    }
}

fn infer_special_table_type(
    analyzer: &mut DocAnalyzer,
    table_type: &LuaDocType,
) -> Option<LuaType> {
    let parent = table_type.syntax().parent()?;
    if matches!(
        parent.kind().into(),
        LuaSyntaxKind::DocTagAs | LuaSyntaxKind::DocTagType
    ) {
        return Some(LuaType::TableConst(InFiled::new(
            analyzer.file_id,
            table_type.get_range(),
        )));
    }

    None
}

fn infer_generic_type(analyzer: &mut DocAnalyzer, generic_type: &LuaDocGenericType) -> LuaType {
    if let Some(name_type) = generic_type.get_name_type()
        && let Some(name) = name_type.get_name_text()
    {
        if let Some(typ) = infer_special_generic_type(analyzer, &name, generic_type) {
            return typ;
        }

        let id = if let Some(name_type_decl) = analyzer
            .db
            .get_type_index_mut()
            .find_type_decl(analyzer.file_id, &name)
        {
            name_type_decl.get_id()
        } else {
            analyzer.db.get_diagnostic_index_mut().add_diagnostic(
                analyzer.file_id,
                AnalyzeError::new(
                    DiagnosticCode::TypeNotFound,
                    &t!("Type '%{name}' not found", name = name),
                    generic_type.get_range(),
                ),
            );
            return LuaType::Unknown;
        };

        let mut generic_params = Vec::new();
        if let Some(generic_decl_list) = generic_type.get_generic_types() {
            for param in generic_decl_list.get_types() {
                let param_type = infer_type(analyzer, param);
                if param_type.is_unknown() {
                    return LuaType::Unknown;
                }
                generic_params.push(param_type);
            }
        }
        if let Some(name_type) = generic_type.get_name_type() {
            analyzer.db.get_reference_index_mut().add_type_reference(
                analyzer.file_id,
                id.clone(),
                name_type.get_range(),
            );
        }

        return LuaType::Generic(LuaGenericType::new(id, generic_params).into());
    }

    LuaType::Unknown
}

fn infer_special_generic_type(
    analyzer: &mut DocAnalyzer,
    name: &str,
    generic_type: &LuaDocGenericType,
) -> Option<LuaType> {
    match name {
        "table" => {
            let mut types = Vec::new();
            if let Some(generic_decl_list) = generic_type.get_generic_types() {
                for param in generic_decl_list.get_types() {
                    let param_type = infer_type(analyzer, param);
                    types.push(param_type);
                }
            }
            return Some(LuaType::TableGeneric(types.into()));
        }
        "namespace" => {
            let first_doc_param_type = generic_type.get_generic_types()?.get_types().next()?;
            let first_param = infer_type(analyzer, first_doc_param_type);
            if let LuaType::DocStringConst(ns_str) = first_param {
                return Some(LuaType::Namespace(ns_str));
            }
        }
        "std.Select" => {
            let mut params = Vec::new();
            for param in generic_type.get_generic_types()?.get_types() {
                let param_type = infer_type(analyzer, param);
                params.push(param_type);
            }
            return Some(LuaType::Call(
                LuaAliasCallType::new(LuaAliasCallKind::Select, params).into(),
            ));
        }
        "std.Unpack" => {
            let mut params = Vec::new();
            for param in generic_type.get_generic_types()?.get_types() {
                let param_type = infer_type(analyzer, param);
                params.push(param_type);
            }
            return Some(LuaType::Call(
                LuaAliasCallType::new(LuaAliasCallKind::Unpack, params).into(),
            ));
        }
        "std.RawGet" => {
            let mut params = Vec::new();
            for param in generic_type.get_generic_types()?.get_types() {
                let param_type = infer_type(analyzer, param);
                params.push(param_type);
            }
            return Some(LuaType::Call(
                LuaAliasCallType::new(LuaAliasCallKind::RawGet, params).into(),
            ));
        }
        "TypeGuard" => {
            let first_doc_param_type = generic_type.get_generic_types()?.get_types().next()?;
            let first_param = infer_type(analyzer, first_doc_param_type);

            return Some(LuaType::TypeGuard(first_param.into()));
        }
        "std.ConstTpl" => {
            let first_doc_param_type = generic_type.get_generic_types()?.get_types().next()?;
            let first_param = infer_type(analyzer, first_doc_param_type);
            if let LuaType::TplRef(tpl) = first_param {
                return Some(LuaType::ConstTplRef(tpl));
            }
        }
        "Language" => {
            let first_doc_param_type = generic_type.get_generic_types()?.get_types().next()?;
            let first_param = infer_type(analyzer, first_doc_param_type);
            if let LuaType::DocStringConst(lang_str) = first_param {
                return Some(LuaType::Language(lang_str));
            }
        }
        _ => {}
    }

    None
}

fn infer_binary_type(analyzer: &mut DocAnalyzer, binary_type: &LuaDocBinaryType) -> LuaType {
    if let Some((left, right)) = binary_type.get_types() {
        let left_type = infer_type(analyzer, left);
        let right_type = infer_type(analyzer, right);
        if left_type.is_unknown() {
            return right_type;
        }
        if right_type.is_unknown() {
            return left_type;
        }

        if let Some(op) = binary_type.get_op_token() {
            match op.get_op() {
                LuaTypeBinaryOperator::Union => match (left_type, right_type) {
                    (LuaType::Union(left_type_union), LuaType::Union(right_type_union)) => {
                        let mut left_type_set = left_type_union.into_vec();
                        let right_types = right_type_union.into_vec();
                        left_type_set.extend(right_types);
                        return LuaType::from_vec(left_type_set);
                    }
                    (LuaType::Union(left_type_union), right) => {
                        let mut left_types = (*left_type_union).into_vec();
                        left_types.push(right);
                        return LuaType::from_vec(left_types);
                    }
                    (left, LuaType::Union(right_type_union)) => {
                        let mut right_types = (*right_type_union).into_vec();
                        right_types.push(left);
                        return LuaType::from_vec(right_types);
                    }
                    (left, right) => {
                        return LuaType::from_vec(vec![left, right]);
                    }
                },
                LuaTypeBinaryOperator::Intersection => match (left_type, right_type) {
                    (
                        LuaType::Intersection(left_type_union),
                        LuaType::Intersection(right_type_union),
                    ) => {
                        let mut left_types = left_type_union.into_types();
                        let right_types = right_type_union.into_types();
                        left_types.extend(right_types);
                        return LuaType::Intersection(LuaIntersectionType::new(left_types).into());
                    }
                    (LuaType::Intersection(left_type_union), right) => {
                        let mut left_types = left_type_union.into_types();
                        left_types.push(right);
                        return LuaType::Intersection(LuaIntersectionType::new(left_types).into());
                    }
                    (left, LuaType::Intersection(right_type_union)) => {
                        let mut right_types = right_type_union.into_types();
                        right_types.push(left);
                        return LuaType::Intersection(LuaIntersectionType::new(right_types).into());
                    }
                    (left, right) => {
                        return LuaType::Intersection(
                            LuaIntersectionType::new(vec![left, right]).into(),
                        );
                    }
                },
                LuaTypeBinaryOperator::Extends => {
                    return LuaType::Call(
                        LuaAliasCallType::new(
                            LuaAliasCallKind::Extends,
                            vec![left_type, right_type],
                        )
                        .into(),
                    );
                }
                LuaTypeBinaryOperator::Add => {
                    return LuaType::Call(
                        LuaAliasCallType::new(LuaAliasCallKind::Add, vec![left_type, right_type])
                            .into(),
                    );
                }
                LuaTypeBinaryOperator::Sub => {
                    return LuaType::Call(
                        LuaAliasCallType::new(LuaAliasCallKind::Sub, vec![left_type, right_type])
                            .into(),
                    );
                }
                _ => {}
            }
        }
    }

    LuaType::Unknown
}

fn infer_unary_type(analyzer: &mut DocAnalyzer, unary_type: &LuaDocUnaryType) -> LuaType {
    if let Some(base_type) = unary_type.get_type() {
        let base = infer_type(analyzer, base_type);
        if base.is_unknown() {
            return LuaType::Unknown;
        }

        if let Some(op) = unary_type.get_op_token() {
            match op.get_op() {
                LuaTypeUnaryOperator::Keyof => {
                    return LuaType::Call(
                        LuaAliasCallType::new(LuaAliasCallKind::KeyOf, vec![base]).into(),
                    );
                }
                LuaTypeUnaryOperator::Neg => {
                    if let LuaType::DocIntegerConst(i) = base {
                        return LuaType::DocIntegerConst(-i);
                    }
                }
                _ => {}
            }
        }
    }

    LuaType::Unknown
}

fn infer_func_type(analyzer: &mut DocAnalyzer, func: &LuaDocFuncType) -> LuaType {
    let mut params_result = Vec::new();
    for param in func.get_params() {
        let name = if let Some(param) = param.get_name_token() {
            param.get_name_text().to_string()
        } else if param.is_dots() {
            "...".to_string()
        } else {
            continue;
        };

        let nullable = param.is_nullable();

        let type_ref = if let Some(type_ref) = param.get_type() {
            let mut typ = infer_type(analyzer, type_ref);
            if nullable && !typ.is_nullable() {
                typ = TypeOps::Union.apply(analyzer.db, &typ, &LuaType::Nil);
            }
            Some(typ)
        } else {
            None
        };

        params_result.push((name, type_ref));
    }

    let mut return_types = Vec::new();
    if let Some(return_type_list) = func.get_return_type_list() {
        for return_type in return_type_list.get_return_type_list() {
            let (_, typ) = return_type.get_name_and_type();
            if let Some(typ) = typ {
                let t = infer_type(analyzer, typ);
                return_types.push(t);
            } else {
                return_types.push(LuaType::Unknown);
            }
        }
    }

    let async_state = if func.is_async() {
        AsyncState::Async
    } else if func.is_sync() {
        AsyncState::Sync
    } else {
        AsyncState::None
    };

    let mut is_colon = false;
    if let Some(parent) = func.get_parent::<LuaAst>() {
        // old emmylua feature will auto infer colon define
        if parent.syntax().kind() == LuaSyntaxKind::DocTagOverload.into() {
            is_colon = get_colon_define(analyzer).unwrap_or(false);
        }
    }

    // compact luals
    if is_colon
        && let Some(first_param) = params_result.first()
        && first_param.0 == "self"
    {
        is_colon = false
    }

    let return_type = if return_types.len() == 1 {
        return_types[0].clone()
    } else if return_types.len() > 1 {
        LuaType::Variadic(VariadicType::Multi(return_types).into())
    } else {
        LuaType::Nil
    };

    LuaType::DocFunction(
        LuaFunctionType::new(async_state, is_colon, params_result, return_type).into(),
    )
}

fn get_colon_define(analyzer: &mut DocAnalyzer) -> Option<bool> {
    let owner = analyzer.comment.get_owner()?;
    if let LuaAst::LuaFuncStat(func_stat) = owner {
        let func_name = func_stat.get_func_name()?;
        if let LuaVarExpr::IndexExpr(index_expr) = func_name {
            return Some(index_expr.get_index_token()?.is_colon());
        }
    }

    None
}

fn infer_object_type(analyzer: &mut DocAnalyzer, object_type: &LuaDocObjectType) -> LuaType {
    let mut fields = Vec::new();
    for field in object_type.get_fields() {
        let key = if let Some(field_key) = field.get_field_key() {
            match field_key {
                LuaDocObjectFieldKey::Name(name) => {
                    LuaIndexAccessKey::String(name.get_name_text().to_string().into())
                }
                LuaDocObjectFieldKey::Integer(int) => {
                    LuaIndexAccessKey::Integer(int.get_int_value())
                }
                LuaDocObjectFieldKey::String(str) => {
                    LuaIndexAccessKey::String(str.get_value().to_string().into())
                }
                LuaDocObjectFieldKey::Type(t) => LuaIndexAccessKey::Type(infer_type(analyzer, t)),
            }
        } else {
            continue;
        };

        let mut type_ref = if let Some(type_ref) = field.get_type() {
            infer_type(analyzer, type_ref)
        } else {
            LuaType::Unknown
        };

        if field.is_nullable() {
            type_ref = TypeOps::Union.apply(analyzer.db, &type_ref, &LuaType::Nil);
        }

        fields.push((key, type_ref));
    }

    LuaType::Object(LuaObjectType::new(fields).into())
}

fn infer_str_tpl(
    analyzer: &mut DocAnalyzer,
    str_tpl: &LuaDocStrTplType,
    node: &LuaDocType,
) -> LuaType {
    let (prefix, tpl_name, suffix) = str_tpl.get_name();
    if let Some(tpl) = tpl_name {
        let typ = infer_buildin_or_ref_type(analyzer, &tpl, str_tpl.get_range(), node);
        if let LuaType::TplRef(tpl) = typ {
            let tpl_id = tpl.get_tpl_id();
            let prefix = prefix.unwrap_or("".to_string());
            let suffix = suffix.unwrap_or("".to_string());
            if tpl_id.is_func() {
                let str_tpl_type = LuaStringTplType::new(&prefix, tpl.get_name(), tpl_id, &suffix);
                return LuaType::StrTplRef(str_tpl_type.into());
            }
        }
    }

    LuaType::Unknown
}

fn infer_variadic_type(
    analyzer: &mut DocAnalyzer,
    variadic_type: &LuaDocVariadicType,
) -> Option<LuaType> {
    let inner_type = variadic_type.get_type()?;
    let base = infer_type(analyzer, inner_type);
    let variadic = VariadicType::Base(base.clone());
    Some(LuaType::Variadic(variadic.into()))
}

fn infer_multi_line_union_type(
    analyzer: &mut DocAnalyzer,
    multi_union: &LuaDocMultiLineUnionType,
) -> LuaType {
    let mut union_members = Vec::new();
    for field in multi_union.get_fields() {
        let alias_member_type = if let Some(field_type) = field.get_type() {
            let type_ref = infer_type(analyzer, field_type);
            if type_ref.is_unknown() {
                continue;
            }
            type_ref
        } else {
            continue;
        };

        let description = if let Some(description) = field.get_description() {
            let description_text =
                preprocess_description(&description.get_description_text(), None);
            if !description_text.is_empty() {
                Some(description_text)
            } else {
                None
            }
        } else {
            None
        };

        union_members.push((alias_member_type, description));
    }

    LuaType::MultiLineUnion(LuaMultiLineUnion::new(union_members).into())
}

<<<<<<< HEAD
fn infer_conditional_type(
    analyzer: &mut DocAnalyzer,
    cond_type: &LuaDocConditionalType,
) -> LuaType {
    if let Some((condition, when_true, when_false)) = cond_type.get_types() {
        // 收集条件中的所有 infer 声明
        let infer_params = collect_cond_infer_params(&condition);
        if !infer_params.is_empty() {
            // 条件表达式中 infer 声明的类型参数只允许在`true`分支中使用
            let true_range = when_true.get_range();
            analyzer
                .generic_index
                .add_generic_scope(vec![true_range], infer_params.clone(), false);
        }

        // 处理条件和分支类型
        let condition_type = infer_type(analyzer, condition);
        let true_type = infer_type(analyzer, when_true);
        let false_type = infer_type(analyzer, when_false);

        return LuaConditionalType::new(
            condition_type,
            true_type,
            false_type,
            infer_params,
            cond_type.has_new().unwrap_or(false),
        )
        .into();
    }

    LuaType::Unknown
}

/// 收集条件类型中的条件表达式中所有 infer 声明
fn collect_cond_infer_params(doc_type: &LuaDocType) -> Vec<GenericParam> {
    let mut params = Vec::new();
    let doc_infer_types = doc_type.descendants::<LuaDocInferType>();
    for infer_type in doc_infer_types {
        if let Some(name) = infer_type.get_generic_decl_name_text() {
            params.push(GenericParam::new(SmolStr::new(&name), None));
        }
    }
    params
}

fn infer_mapped_type(
    analyzer: &mut DocAnalyzer,
    mapped_type: &LuaDocMappedType,
) -> Option<LuaType> {
    // [P in K]
    let mapped_key = mapped_type.get_key()?;
    let generic_decl = mapped_key.child::<LuaDocGenericDecl>()?;
    let name_token = generic_decl.get_name_token()?;
    let name = name_token.get_name_text();
    let constraint = generic_decl
        .get_type()
        .map(|constraint| infer_type(analyzer, constraint));
    let param = GenericParam::new(SmolStr::new(name), constraint);

    analyzer.generic_index.add_generic_scope(
        vec![mapped_type.get_range()],
        vec![param.clone()],
        false,
    );
    let position = mapped_type.get_range().start();
    let id = analyzer.generic_index.find_generic(position, name)?;

    let doc_type = mapped_type.get_value_type()?;
    let value_type = infer_type(analyzer, doc_type);

    Some(LuaType::Mapped(
        LuaMappedType::new(
            (id, param),
            value_type,
            mapped_type.is_readonly(),
            mapped_type.is_optional(),
        )
        .into(),
    ))
}

fn infer_index_access_type(
    analyzer: &mut DocAnalyzer,
    index_access: &LuaDocIndexAccessType,
) -> LuaType {
    let mut types_iter = index_access.children::<LuaDocType>();
    let Some(source_doc) = types_iter.next() else {
        return LuaType::Unknown;
    };
    let Some(key_doc) = types_iter.next() else {
        return LuaType::Unknown;
    };

    let source_type = infer_type(analyzer, source_doc);
    let key_type = infer_type(analyzer, key_doc);

    LuaType::Call(
        LuaAliasCallType::new(LuaAliasCallKind::Index, vec![source_type, key_type]).into(),
    )
=======
fn infer_attribute_type(
    analyzer: &mut DocAnalyzer,
    attribute_type: &LuaDocAttributeType,
) -> LuaType {
    let mut params_result = Vec::new();
    for param in attribute_type.get_params() {
        let name = if let Some(param) = param.get_name_token() {
            param.get_name_text().to_string()
        } else if param.is_dots() {
            "...".to_string()
        } else {
            continue;
        };

        let nullable = param.is_nullable();

        let type_ref = if let Some(type_ref) = param.get_type() {
            let mut typ = infer_type(analyzer, type_ref);
            if nullable && !typ.is_nullable() {
                typ = TypeOps::Union.apply(analyzer.db, &typ, &LuaType::Nil);
            }
            Some(typ)
        } else {
            None
        };

        params_result.push((name, type_ref));
    }

    LuaType::DocAttribute(LuaAttributeType::new(params_result).into())
>>>>>>> 4628ccf1
}<|MERGE_RESOLUTION|>--- conflicted
+++ resolved
@@ -1,31 +1,21 @@
 use std::sync::Arc;
 
 use emmylua_parser::{
-<<<<<<< HEAD
-    LuaAst, LuaAstNode, LuaDocBinaryType, LuaDocConditionalType, LuaDocDescriptionOwner,
-    LuaDocFuncType, LuaDocGenericDecl, LuaDocGenericType, LuaDocIndexAccessType, LuaDocInferType,
-    LuaDocMappedType, LuaDocMultiLineUnionType, LuaDocObjectFieldKey, LuaDocObjectType,
-    LuaDocStrTplType, LuaDocType, LuaDocUnaryType, LuaDocVariadicType, LuaLiteralToken,
-    LuaSyntaxKind, LuaTypeBinaryOperator, LuaTypeUnaryOperator, LuaVarExpr,
-=======
-    LuaAst, LuaAstNode, LuaDocAttributeType, LuaDocBinaryType, LuaDocDescriptionOwner,
-    LuaDocFuncType, LuaDocGenericType, LuaDocMultiLineUnionType, LuaDocObjectFieldKey,
-    LuaDocObjectType, LuaDocStrTplType, LuaDocType, LuaDocUnaryType, LuaDocVariadicType,
-    LuaLiteralToken, LuaSyntaxKind, LuaTypeBinaryOperator, LuaTypeUnaryOperator, LuaVarExpr,
->>>>>>> 4628ccf1
+    LuaAst, LuaAstNode, LuaDocAttributeType, LuaDocBinaryType, LuaDocConditionalType,
+    LuaDocDescriptionOwner, LuaDocFuncType, LuaDocGenericDecl, LuaDocGenericType,
+    LuaDocIndexAccessType, LuaDocInferType, LuaDocMappedType, LuaDocMultiLineUnionType,
+    LuaDocObjectFieldKey, LuaDocObjectType, LuaDocStrTplType, LuaDocType, LuaDocUnaryType,
+    LuaDocVariadicType, LuaLiteralToken, LuaSyntaxKind, LuaTypeBinaryOperator,
+    LuaTypeUnaryOperator, LuaVarExpr,
 };
 use internment::ArcIntern;
 use rowan::TextRange;
 use smol_str::SmolStr;
 
 use crate::{
-<<<<<<< HEAD
     AsyncState, DiagnosticCode, GenericParam, GenericTpl, InFiled, LuaAliasCallKind, LuaArrayLen,
-    LuaArrayType, LuaMultiLineUnion, LuaTupleStatus, LuaTypeDeclId, TypeOps, VariadicType,
-=======
-    AsyncState, DiagnosticCode, GenericTpl, InFiled, LuaAliasCallKind, LuaArrayLen, LuaArrayType,
-    LuaAttributeType, LuaMultiLineUnion, LuaTupleStatus, LuaTypeDeclId, TypeOps, VariadicType,
->>>>>>> 4628ccf1
+    LuaArrayType, LuaAttributeType, LuaMultiLineUnion, LuaTupleStatus, LuaTypeDeclId, TypeOps,
+    VariadicType,
     db_index::{
         AnalyzeError, LuaAliasCallType, LuaConditionalType, LuaFunctionType, LuaGenericType,
         LuaIndexAccessKey, LuaIntersectionType, LuaMappedType, LuaObjectType, LuaStringTplType,
@@ -123,7 +113,9 @@
         LuaDocType::MultiLineUnion(multi_union) => {
             return infer_multi_line_union_type(analyzer, multi_union);
         }
-<<<<<<< HEAD
+        LuaDocType::Attribute(attribute_type) => {
+            return infer_attribute_type(analyzer, attribute_type);
+        }
         LuaDocType::Conditional(cond_type) => {
             return infer_conditional_type(analyzer, cond_type);
         }
@@ -138,12 +130,6 @@
         LuaDocType::IndexAccess(index_access) => {
             return infer_index_access_type(analyzer, index_access);
         }
-=======
-        LuaDocType::Attribute(attribute_type) => {
-            return infer_attribute_type(analyzer, attribute_type);
-        }
-        _ => {} // LuaDocType::Conditional(lua_doc_conditional_type) => todo!(),
->>>>>>> 4628ccf1
     }
     LuaType::Unknown
 }
@@ -672,7 +658,38 @@
     LuaType::MultiLineUnion(LuaMultiLineUnion::new(union_members).into())
 }
 
-<<<<<<< HEAD
+fn infer_attribute_type(
+    analyzer: &mut DocAnalyzer,
+    attribute_type: &LuaDocAttributeType,
+) -> LuaType {
+    let mut params_result = Vec::new();
+    for param in attribute_type.get_params() {
+        let name = if let Some(param) = param.get_name_token() {
+            param.get_name_text().to_string()
+        } else if param.is_dots() {
+            "...".to_string()
+        } else {
+            continue;
+        };
+
+        let nullable = param.is_nullable();
+
+        let type_ref = if let Some(type_ref) = param.get_type() {
+            let mut typ = infer_type(analyzer, type_ref);
+            if nullable && !typ.is_nullable() {
+                typ = TypeOps::Union.apply(analyzer.db, &typ, &LuaType::Nil);
+            }
+            Some(typ)
+        } else {
+            None
+        };
+
+        params_result.push((name, type_ref));
+    }
+
+    LuaType::DocAttribute(LuaAttributeType::new(params_result).into())
+}
+
 fn infer_conditional_type(
     analyzer: &mut DocAnalyzer,
     cond_type: &LuaDocConditionalType,
@@ -712,7 +729,7 @@
     let doc_infer_types = doc_type.descendants::<LuaDocInferType>();
     for infer_type in doc_infer_types {
         if let Some(name) = infer_type.get_generic_decl_name_text() {
-            params.push(GenericParam::new(SmolStr::new(&name), None));
+            params.push(GenericParam::new(SmolStr::new(&name), None, None));
         }
     }
     params
@@ -730,7 +747,7 @@
     let constraint = generic_decl
         .get_type()
         .map(|constraint| infer_type(analyzer, constraint));
-    let param = GenericParam::new(SmolStr::new(name), constraint);
+    let param = GenericParam::new(SmolStr::new(name), constraint, None);
 
     analyzer.generic_index.add_generic_scope(
         vec![mapped_type.get_range()],
@@ -772,36 +789,4 @@
     LuaType::Call(
         LuaAliasCallType::new(LuaAliasCallKind::Index, vec![source_type, key_type]).into(),
     )
-=======
-fn infer_attribute_type(
-    analyzer: &mut DocAnalyzer,
-    attribute_type: &LuaDocAttributeType,
-) -> LuaType {
-    let mut params_result = Vec::new();
-    for param in attribute_type.get_params() {
-        let name = if let Some(param) = param.get_name_token() {
-            param.get_name_text().to_string()
-        } else if param.is_dots() {
-            "...".to_string()
-        } else {
-            continue;
-        };
-
-        let nullable = param.is_nullable();
-
-        let type_ref = if let Some(type_ref) = param.get_type() {
-            let mut typ = infer_type(analyzer, type_ref);
-            if nullable && !typ.is_nullable() {
-                typ = TypeOps::Union.apply(analyzer.db, &typ, &LuaType::Nil);
-            }
-            Some(typ)
-        } else {
-            None
-        };
-
-        params_result.push((name, type_ref));
-    }
-
-    LuaType::DocAttribute(LuaAttributeType::new(params_result).into())
->>>>>>> 4628ccf1
 }