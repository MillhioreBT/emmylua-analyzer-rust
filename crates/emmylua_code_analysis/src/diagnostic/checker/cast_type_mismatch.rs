--- conflicted
+++ resolved
@@ -16,7 +16,6 @@
     const CODES: &[DiagnosticCode] = &[DiagnosticCode::CastTypeMismatch];
 
     fn check(context: &mut DiagnosticContext, semantic_model: &SemanticModel) {
-        // dbg!(&semantic_model.get_root());
         for node in semantic_model.get_root().descendants::<LuaAst>() {
             if let LuaAst::LuaDocTagCast(cast_tag) = node {
                 check_cast_tag(context, semantic_model, &cast_tag);
@@ -240,20 +239,14 @@
         }
         LuaType::Union(union_type) => {
             // 递归展开 union 中的每个类型
-<<<<<<< HEAD
-            let mut expanded_types = Vec::new();
+            let mut expanded_types = HashSet::new();
             let mut has_nil = false;
-            for inner_type in union_type.get_types() {
+            for inner_type in union_type.into_vec() {
                 if inner_type.is_nil() {
                     has_nil = true;
                     continue;
                 }
-                if let Some(expanded) = expand_type_recursive(db, inner_type, visited) {
-=======
-            let mut expanded_types = HashSet::new();
-            for inner_type in union_type.into_vec() {
                 if let Some(expanded) = expand_type_recursive(db, &inner_type, visited) {
->>>>>>> 8a629f23
                     match expanded {
                         LuaType::Union(inner_union) => {
                             // 如果展开后还是 union，则将其成员类型添加到结果中
@@ -269,7 +262,6 @@
             }
 
             return match expanded_types.len() {
-<<<<<<< HEAD
                 0 => {
                     if has_nil {
                         Some(LuaType::Nil)
@@ -277,15 +269,10 @@
                         Some(LuaType::Unknown)
                     }
                 }
-                1 => Some(expanded_types[0].clone().into()),
-                _ => Some(LuaType::Union(LuaUnionType::new(expanded_types).into())),
-=======
-                0 => Some(LuaType::Unknown),
                 1 => Some(expanded_types.iter().cloned().next().unwrap().into()),
                 _ => Some(LuaType::Union(
                     LuaUnionType::from_set(expanded_types).into(),
                 )),
->>>>>>> 8a629f23
             };
         }
         LuaType::TypeGuard(_) => return Some(LuaType::Boolean),
